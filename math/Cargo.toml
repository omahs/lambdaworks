--- conflicted
+++ resolved
@@ -7,7 +7,11 @@
 
 [dependencies]
 rand = "0.8.5"
-<<<<<<< HEAD
+
+thiserror = "1.0.38"
+
+[dev-dependencies]
+proptest = "1.1.0"
 
 [dev-dependencies.criterion]
 version = "0.4"
@@ -17,9 +21,7 @@
 version = "0.11"
 features = ["criterion", "flamegraph", "frame-pointer"]
 default-features = false
-=======
-thiserror = "1.0.38"
 
-[dev-dependencies]
-proptest = "1.1.0"
->>>>>>> 2cd35b96
+[[bench]]
+name = "benchmark_polynomial"
+harness = false